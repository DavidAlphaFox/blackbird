--- conflicted
+++ resolved
@@ -508,7 +508,6 @@
     (is (equal '((:caught1 error) (:ok 42))
                (nreverse log)))))
 
-<<<<<<< HEAD
 (test attach-error-handle/delayed
   (let ((err nil))
     (as:with-event-loop ()
@@ -521,7 +520,7 @@
         (t (e) (setf err e))))
     (format t "err: ~a~%" err)
     (is (typep err 'error))))
-=======
+
 (test long-forward-chain
   (multiple-value-bind (log)
       (async-let ((log '()))
@@ -540,4 +539,3 @@
                   (next-step))
               (next-step)))))
     (is (equal '(1 2 3) (nreverse log)))))
->>>>>>> 8b9c0d02
